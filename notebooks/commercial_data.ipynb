{
 "cells": [
  {
   "cell_type": "code",
   "execution_count": null,
   "id": "b5a550d8",
   "metadata": {},
   "outputs": [],
   "source": [
    "#!pip install sentinelhub"
   ]
  },
  {
   "cell_type": "code",
   "execution_count": null,
   "id": "25b3158b",
   "metadata": {},
   "outputs": [],
   "source": [
<<<<<<< HEAD
    "#!pip install area"
=======
    "#!pip install folium\n",
    "#!pip install area\n",
    "#!pip install deafrica_tools"
>>>>>>> 17649aae
   ]
  },
  {
   "cell_type": "markdown",
   "id": "5362160a",
   "metadata": {},
   "source": [
    "# Commercial data"
   ]
  },
  {
   "cell_type": "markdown",
   "id": "aa55df62",
   "metadata": {},
   "source": [
    "For use of commercial data you have to first provide your sentinel-hub account client id and client secret."
   ]
  },
  {
   "cell_type": "code",
   "execution_count": null,
   "id": "1f03898b",
   "metadata": {},
   "outputs": [],
   "source": [
    "from sentinelhub import SHConfig\n",
    "from oauthlib.oauth2 import BackendApplicationClient\n",
    "from requests_oauthlib import OAuth2Session\n",
    "from odc_sh import SentinelHubCommercialData\n",
    "from odc_sh import Providers, AirbusConstellation, ThumbnailType, WorldViewKernel, WorldViewSensor, SkySatType, SkySatBundle, ScopeType, ScopeBundle\n",
    "import pandas as pd\n",
    "import numpy as np\n",
    "import folium\n",
    "from shapely.geometry import box\n",
    "from area import area\n",
    "import os\n",
    "import json\n",
    "import shapely\n",
    "\n",
    "from deafrica_tools.plotting import display_map, map_shapefile, _degree_to_zoom_level\n",
    "\n",
    "sh_client_id=\"\"\n",
    "sh_client_secret=\"\"\n",
    "\n",
    "if not sh_client_id:\n",
    "    sh_client_id = os.environ['SH_CLIENT_ID']\n",
    "\n",
    "if not sh_client_secret:\n",
    "    sh_client_secret = os.environ['SH_CLIENT_SECRET']\n",
    "\n",
    "\n",
    "\n",
    "config = SHConfig()\n",
    "config.sh_client_id = sh_client_id\n",
    "config.sh_client_secret = sh_client_secret\n",
    "\n",
    "\n",
    "shcd = SentinelHubCommercialData(config)"
   ]
  },
  {
   "cell_type": "markdown",
   "id": "64524d06",
   "metadata": {},
   "source": [
    "## INFO"
   ]
  },
  {
   "cell_type": "markdown",
   "id": "8e9f49fa",
   "metadata": {},
   "source": [
    "Every response that have method \"print_info()\", also have a raw data in response object.\n",
    "Example:"
   ]
  },
  {
   "cell_type": "code",
   "execution_count": null,
   "id": "58b2965b",
   "metadata": {},
   "outputs": [],
   "source": [
    "q = shcd.quotas()\n",
    "q.print_info()\n",
    "\n",
    "# response data\n",
    "print(q.data)"
   ]
  },
  {
   "cell_type": "markdown",
   "id": "8c8ebab3",
   "metadata": {},
   "source": [
    "## Getting quotas"
   ]
  },
  {
   "cell_type": "code",
   "execution_count": null,
   "id": "0813e6d0",
   "metadata": {
    "scrolled": true
   },
   "outputs": [],
   "source": [
    "# Optional 1: To get single quota add id as parameter\n",
    "#\n",
    "#     shcd.quotas(\"asd124-12ddas...\")\n",
    "#\n",
    "\n",
    "q = shcd.quotas()\n",
    "q.print_info()\n"
   ]
  },
  {
   "cell_type": "markdown",
   "id": "d54b6174",
   "metadata": {},
   "source": [
    "# Simple search"
   ]
  },
  {
   "cell_type": "markdown",
   "id": "69b71d5f",
   "metadata": {},
   "source": [
    "Setting date and time"
   ]
  },
  {
   "cell_type": "code",
   "execution_count": null,
   "id": "5766cfcb",
   "metadata": {},
   "outputs": [],
   "source": [
    "time_from = \"2017-05-25T00:00:00Z\"\n",
    "time_to = \"2018-10-25T23:59:59Z\""
   ]
  },
  {
   "attachments": {},
   "cell_type": "markdown",
   "id": "64bc549e",
   "metadata": {},
   "source": [
    "Setting search area with 2 options:\n",
    "1. Bounding Box\n",
    "2. Polygon"
   ]
  },
  {
   "attachments": {},
   "cell_type": "markdown",
   "id": "a6d85f8f",
   "metadata": {},
   "source": [
    "### Bounding Box"
   ]
  },
  {
   "cell_type": "code",
   "execution_count": null,
   "id": "49a637fd",
   "metadata": {},
   "outputs": [],
   "source": [
    "# Option 1: Set bounds as bbox\n",
    "bounds = [\n",
    "  12.742243,\n",
    "  42.05043,\n",
    "  12.746302,\n",
    "  42.053218\n",
    "]"
   ]
  },
  {
   "attachments": {},
   "cell_type": "markdown",
   "id": "c01f5be1",
   "metadata": {},
   "source": [
    "Display bounding box on the map"
   ]
  },
  {
   "cell_type": "code",
   "execution_count": null,
   "id": "d16f5479",
   "metadata": {},
   "outputs": [],
   "source": [
    "x = (bounds[0],bounds[2])\n",
    "y = (bounds[1],bounds[3])\n",
    "\n",
    "#view the location\n",
    "display_map(x=x, y=y)"
   ]
  },
  {
   "attachments": {},
   "cell_type": "markdown",
   "id": "0755fe3b",
   "metadata": {},
   "source": [
    "### Polygon"
   ]
  },
  {
   "cell_type": "code",
   "execution_count": null,
   "id": "cac55510",
   "metadata": {},
   "outputs": [],
   "source": [
    "\n",
    "# Option 2: Set bounds as Polygon\n",
    "bounds_polygon = {\n",
    "  \"type\": \"Polygon\",\n",
    "  \"coordinates\": [\n",
    "   [\n",
    "    [\n",
    "     12.500395,\n",
    "     41.931337\n",
    "    ],\n",
    "    [\n",
    "     12.507856,\n",
    "     41.931018\n",
    "    ],\n",
    "    [\n",
    "     12.507513,\n",
    "     41.927825\n",
    "    ],\n",
    "    [\n",
    "     12.50048,\n",
    "     41.928719\n",
    "    ],\n",
    "    [\n",
    "     12.500395,\n",
    "     41.931337\n",
    "    ]\n",
    "   ]\n",
    "  ]\n",
    " }"
   ]
  },
  {
   "attachments": {},
   "cell_type": "markdown",
   "id": "31ac0a6d",
   "metadata": {},
   "source": [
    "Extract coordinates from JSON"
   ]
  },
  {
   "cell_type": "code",
   "execution_count": null,
   "id": "7ba21d33",
   "metadata": {},
   "outputs": [],
   "source": [
    "geom = bounds_polygon[\"coordinates\"][0]"
   ]
  },
  {
   "attachments": {},
   "cell_type": "markdown",
   "id": "dd5614b0",
   "metadata": {},
   "source": [
    "Calculate polygon centroid to center the map"
   ]
  },
  {
   "cell_type": "code",
   "execution_count": null,
   "id": "7efa38bc",
   "metadata": {},
   "outputs": [],
   "source": [
    "lat_all = []\n",
    "for i in range(len(geom)):\n",
    "    lat_all.append(geom[i][1])\n",
    "    \n",
    "lon_all = []\n",
    "for i in range(len(geom)):\n",
    "    lon_all.append(geom[i][0])\n",
    "    \n",
    "center = [np.mean(lat_all), np.mean(lon_all)]\n",
    "center"
   ]
  },
  {
   "attachments": {},
   "cell_type": "markdown",
   "id": "10083d3d",
   "metadata": {},
   "source": [
    "Calculate zoom level based on coordinates"
   ]
  },
  {
   "cell_type": "code",
   "execution_count": null,
   "id": "88eead90",
   "metadata": {},
   "outputs": [],
   "source": [
    "lat_zoom_level = _degree_to_zoom_level(min(lat_all), max(lat_all))\n",
    "lon_zoom_level = _degree_to_zoom_level(min(lon_all), max(lon_all))\n",
    "\n",
    "zoom_level = min(lat_zoom_level, lon_zoom_level)"
   ]
  },
  {
   "attachments": {},
   "cell_type": "markdown",
   "id": "e897d806",
   "metadata": {},
   "source": [
    "Display polygon on the map"
   ]
  },
  {
   "cell_type": "code",
   "execution_count": null,
   "id": "d86a9686",
   "metadata": {},
   "outputs": [],
   "source": [
    "#Multiple options for basemap\n",
    "#Option 1. World imagery from ESRI\n",
    "World_Imagery = (\"http://server.arcgisonline.com/ArcGIS/rest/services/World_Imagery/MapServer\" + '/MapServer/tile/{z}/{y}/{x}')\n",
    "\n",
    "#Option 2: World Topo Map from ESRI\n",
    "#World_Topo_Map = (\n",
    "#    'http://services.arcgisonline.com/arcgis/rest/services/World_Topo_Map'\n",
    "#    + '/MapServer/tile/{z}/{y}/{x}'\n",
    "#)\n",
    "\n",
    "#The attribute paramater needs to be provided for custom tiles\n",
    "map = folium.Map(location=center, tiles=World_Imagery, attr='ESRI World Imagery', zoom_start=zoom_level)\n",
    "folium.GeoJson(bounds_polygon, name=\"geojson\").add_to(map)\n",
    "\n",
    "map"
   ]
  },
  {
   "attachments": {},
   "cell_type": "markdown",
   "id": "7762ab27",
   "metadata": {},
   "source": [
    "### Calculate Area"
   ]
  },
  {
   "cell_type": "code",
   "execution_count": null,
   "id": "e650009d",
   "metadata": {},
   "outputs": [],
   "source": [
    "aoi = box(bounds[0],bounds[1],bounds[2],bounds[3])\n",
    "\n",
    "#bbox area calculation\n",
    "area_sqm = area(json.dumps(shapely.geometry.mapping(aoi))) # area in m2 (sqm)\n",
    "\n",
    "print('Area for selected bounding box is:', round(area_sqm * 10 ** (-6),2), 'sq. km')"
   ]
  },
  {
   "cell_type": "markdown",
   "id": "c3b47a26",
   "metadata": {},
   "source": [
    "## Choose one of the providers below"
   ]
  },
  {
   "cell_type": "markdown",
   "id": "62297a90",
   "metadata": {},
   "source": [
    "### 1. AIRBUS Pleiades & SPOT"
   ]
  },
  {
   "cell_type": "code",
   "execution_count": null,
   "id": "d24df2d7",
   "metadata": {},
   "outputs": [],
   "source": [
    "\n",
    "# Option 1: AIRBUS Pleiades & SPOT\n",
    "# Optional parameters: \n",
    "#    - maxCloudCoverage (Values: 0-100 | 100 as default)\n",
    "#    - maxSnowCoverage (Vaules: 0-90 | 90 as default)\n",
    "#    - maxIncidenceAngle (Values: 0-90 | 90 as default)\n",
    "#    - processingLevel (Values: \"Sensor\",\"Album\" | \"Sensor\",\"Album\" as default)\n",
    "#\n",
    "#  example: shcd.search_airbus(AirbusConstellation, Bounds, Time_From, Time_To, *Optional parameters*)\n",
    "\n",
    "res = shcd.search_airbus(AirbusConstellation.SPOT, bounds, time_from, time_to, maxCloudCoverage=90, maxSnowCoverage=50)\n",
    "\n",
    "# Optional parameters: \n",
    "#    - props\n",
    "#\n",
    "# example: res.print_info(props=[\"id\", \"acquisitionDate\", \"resolution\", \"cloudCover\"])\n",
    "res.print_info(aoi=aoi)\n",
    "\n",
    "# Getting ids\n",
    "item_ids = res.get_ids()\n",
    "\n"
   ]
  },
  {
   "cell_type": "markdown",
   "id": "b8b2e784",
   "metadata": {},
   "source": [
    "### 2. Planet SCOPE"
   ]
  },
  {
   "cell_type": "code",
   "execution_count": null,
   "id": "e4ea0547",
   "metadata": {},
   "outputs": [],
   "source": [
    "\n",
    "# Option 2: Planet SCOPE\n",
    "# Optional parameters: \n",
    "#    - maxCloudCoverage (Values: 0-100 | 100 as default)\n",
    "#\n",
    "#  example: shcd.search_airbus(ScopeType, ScopeBundle, Bounds, Time_From, Time_To, *Optional parameters*)\n",
    "\n",
    "res = shcd.search_planet(ScopeType.PSScene, ScopeBundle.ANALYTIC_UDM2, bounds, time_from, time_to, maxCloudCoverage=90)\n",
    "\n",
    "# Optional parameters: \n",
    "#    - props\n",
    "#\n",
    "# example: res.print_info(props=[\"cloud_cover\", \"snow_ice_percent\", \"acquired\", \"pixel_resolution\"])\n",
    "res.print_info(aoi=aoi)\n",
    "\n",
    "# Getting ids\n",
    "item_ids = res.get_ids()\n"
   ]
  },
  {
   "cell_type": "markdown",
   "id": "ad114193",
   "metadata": {},
   "source": [
    "### 3. Planet SkySat"
   ]
  },
  {
   "cell_type": "code",
   "execution_count": null,
   "id": "24e1124b",
   "metadata": {},
   "outputs": [],
   "source": [
    "\n",
    "# Option 3: Planet SkySat\n",
    "#\n",
    "#  example: shcd.search_airbus(ScopeType, ScopeBundle, Bounds, Time_From, Time_To, planetApiKey=<your_planey_api_key>)\n",
    "\n",
    "res = shcd.search_planet(SkySatType.SkySatCollect, SkySatBundle.PANCHROMATIC, bounds, time_from, time_to, planetApiKey=\"\")\n",
    "\n",
    "# Optional parameters: \n",
    "#    - props\n",
    "#\n",
    "# example: res.print_info(props=[\"cloud_cover\", \"snow_ice_percent\", \"acquired\", \"pixel_resolution\"])\n",
    "res.print_info(aoi=aoi)\n",
    "\n",
    "# Getting ids\n",
    "item_ids = res.get_ids()\n"
   ]
  },
  {
   "cell_type": "markdown",
   "id": "82f13c72",
   "metadata": {},
   "source": [
    "### 4. WorldView"
   ]
  },
  {
   "cell_type": "code",
   "execution_count": null,
   "id": "00a54759",
   "metadata": {},
   "outputs": [],
   "source": [
    "\n",
    "# Option 4: WorldView MAXAR\n",
    "# Optional parameters:\n",
    "#    - maxCloudCoverage (Values: 0-100 | 100 as default)\n",
    "#    - minOffNadir (Values: 0-45 | 0 as default)\n",
    "#    - maxOffNadir (Values: 0-45 | 45 as default)\n",
    "#    - minSunElevation (Values: 0-90 | o as default)\n",
    "#    - maxSunElevation (Values: 0-90 | 90 as default)\n",
    "#    - sensor (Values: WorldViewSensor | Any as default)\n",
    "#\n",
    "#  example: shcd.search_airbus(WorldViewKernel, ScopeBundle, Bounds, Time_From, Time_To, *Optional parameters*)\n",
    "#\n",
    "\n",
    "res = shcd.search_worldview(WorldViewKernel.MTF, bounds, time_from, time_to, sensor=WorldViewSensor.WV01.value)\n",
    "\n",
    "# Optional parameters: \n",
    "#    - props\n",
    "#\n",
    "# example: res.print_info(props=[\"catalogId\", \"sensor\", \"maxSunAzimuth\", \"acquisitionDateStart\"])\n",
    "res.print_info(aoi=aoi)\n",
    "\n",
    "# Getting ids\n",
    "item_ids = res.get_ids()\n"
   ]
  },
  {
   "cell_type": "markdown",
   "id": "dbef13b0",
   "metadata": {},
   "source": [
    "## Error checking"
   ]
  },
  {
   "cell_type": "code",
   "execution_count": null,
   "id": "ea260172",
   "metadata": {},
   "outputs": [],
   "source": [
    "if not len(res.data.features):\n",
    "    print(\"No data found in request above.\")"
   ]
  },
  {
   "cell_type": "markdown",
   "id": "1939c1ef",
   "metadata": {},
   "source": [
    "## Thumbnail"
   ]
  },
  {
   "cell_type": "code",
   "execution_count": null,
   "id": "a6c257db",
   "metadata": {},
   "outputs": [],
   "source": [
    "import io\n",
    "from PIL import Image\n",
    "import matplotlib.pyplot as plt\n",
    "\n",
    "# Define product ids for a preview\n",
    "# item_id = [item_ids[0], item_ids[1], item_ids[2]...]\n",
    "selected_ids = [item_ids[0], item_ids[1]] if len(res.data.features) else []\n",
    "if not len(selected_ids):\n",
    "    print(\"No ids found.\")\n",
    "\n",
    "for sid in selected_ids:\n",
    "    thumbnail = shcd.thumbnail(res.thumb, sid)\n",
    "    image_bytes = io.BytesIO(thumbnail.content)\n",
    "    image = Image.open(image_bytes)\n",
    "    plt.imshow(image)\n",
    "    plt.show()\n",
    "    "
   ]
  },
  {
   "cell_type": "markdown",
   "id": "c2dbfacd",
   "metadata": {},
   "source": [
    "# Data Order"
   ]
  },
  {
   "cell_type": "markdown",
   "id": "8e62ca30",
   "metadata": {},
   "source": [
    "### OPTIONAL: Getting compatible collections"
   ]
  },
  {
   "cell_type": "code",
   "execution_count": null,
   "id": "230e690e",
   "metadata": {},
   "outputs": [],
   "source": [
    "collections = shcd.get_collection(res.query)\n",
    "collections.print_info()"
   ]
  },
  {
   "cell_type": "markdown",
   "id": "c67210c2",
   "metadata": {},
   "source": [
    "#### Select collection id"
   ]
  },
  {
   "cell_type": "code",
   "execution_count": null,
   "id": "3b05121e",
   "metadata": {},
   "outputs": [],
   "source": [
    "colIdx = -1 # Idx number from search above\n",
    "collectionId = collections.data[colIdx][\"id\"]"
   ]
  },
  {
   "cell_type": "markdown",
   "id": "1441fd7e",
   "metadata": {},
   "source": [
    "### Query order: Airbus, Planet SkySat and Scope"
   ]
  },
  {
   "cell_type": "code",
   "execution_count": null,
   "id": "46fe2e9f",
   "metadata": {},
   "outputs": [],
   "source": [
    "# Optional parametrs:\n",
    "#  - collectionId\n",
    "#\n",
    "# example: shcd.order(\"Order name\", Query, *Optional_parameters*)\n",
    "\n",
    "# response = shcd.order(\"New query order\", res.query)"
   ]
  },
  {
   "cell_type": "markdown",
   "id": "2edc51ad",
   "metadata": {},
   "source": [
    "### Normal order: Airbus, Planet SkySat and Scope"
   ]
  },
  {
   "cell_type": "code",
   "execution_count": null,
   "id": "a26a72f7",
   "metadata": {
    "scrolled": true
   },
   "outputs": [],
   "source": [
    "# Optional parametrs:\n",
    "#  - collectionId\n",
    "#\n",
    "# example: shcd.order(\"Order name\", Query, Items_Ids)\n",
    "# example with collectionId: shcd.order(\"Order name\", Query, Items_Ids, collectionId=collectionId)\n",
    "\n",
    "\n",
    "order = shcd.order(\"New normal order 11\", res.query, item_ids=selected_ids)\n",
    "order.print_info()"
   ]
  },
  {
   "cell_type": "markdown",
   "id": "1d2cf256",
   "metadata": {},
   "source": [
    "### Getting orders"
   ]
  },
  {
   "cell_type": "code",
   "execution_count": null,
   "id": "20c0ec6f",
   "metadata": {},
   "outputs": [],
   "source": [
    "# Optional: Get single order by adding order_id as parameter\n",
    "# example: shcd.get_orders(\"asdf12-12bfa...\")\n",
    "\n",
    "orders = shcd.get_orders()\n",
    "orders.print_info()\n",
    "\n",
    "order_ids = orders.get_ids()\n"
   ]
  },
  {
   "cell_type": "markdown",
   "id": "47e9184a",
   "metadata": {},
   "source": [
    "## Selecting an order"
   ]
  },
  {
   "cell_type": "code",
   "execution_count": null,
   "id": "3b09687d",
   "metadata": {},
   "outputs": [],
   "source": [
    "order_id = order_ids[2] #you can use order_ids[1]"
   ]
  },
  {
   "cell_type": "markdown",
   "id": "62d2565c",
   "metadata": {},
   "source": [
    "### Delete order"
   ]
  },
  {
   "cell_type": "code",
   "execution_count": null,
   "id": "521d4793",
   "metadata": {},
   "outputs": [],
   "source": [
    "res = shcd.delete_order(order_id)\n",
    "res.print_info()"
   ]
  },
  {
   "cell_type": "markdown",
   "id": "23eca9b0",
   "metadata": {},
   "source": [
    "### Confirm order"
   ]
  },
  {
   "cell_type": "code",
   "execution_count": null,
   "id": "7ddbfd91",
   "metadata": {},
   "outputs": [],
   "source": [
    "res = shcd.confirm_order(order_id)\n",
    "res.print_info()"
   ]
  }
 ],
 "metadata": {
  "kernelspec": {
   "display_name": "Python 3 (ipykernel)",
   "language": "python",
   "name": "python3"
  },
  "language_info": {
   "codemirror_mode": {
    "name": "ipython",
    "version": 3
   },
   "file_extension": ".py",
   "mimetype": "text/x-python",
   "name": "python",
   "nbconvert_exporter": "python",
   "pygments_lexer": "ipython3",
   "version": "3.8.13 | packaged by conda-forge | (default, Mar 25 2022, 05:59:45) [MSC v.1929 64 bit (AMD64)]"
  },
  "vscode": {
   "interpreter": {
    "hash": "a2a24b19c07de222b1e110e52e9ad43b6c20323470c4464d7e3b9b27f385819c"
   }
  }
 },
 "nbformat": 4,
 "nbformat_minor": 5
}<|MERGE_RESOLUTION|>--- conflicted
+++ resolved
@@ -17,13 +17,7 @@
    "metadata": {},
    "outputs": [],
    "source": [
-<<<<<<< HEAD
     "#!pip install area"
-=======
-    "#!pip install folium\n",
-    "#!pip install area\n",
-    "#!pip install deafrica_tools"
->>>>>>> 17649aae
    ]
   },
   {
@@ -63,8 +57,6 @@
     "import json\n",
     "import shapely\n",
     "\n",
-    "from deafrica_tools.plotting import display_map, map_shapefile, _degree_to_zoom_level\n",
-    "\n",
     "sh_client_id=\"\"\n",
     "sh_client_secret=\"\"\n",
     "\n",
@@ -73,7 +65,6 @@
     "\n",
     "if not sh_client_secret:\n",
     "    sh_client_secret = os.environ['SH_CLIENT_SECRET']\n",
-    "\n",
     "\n",
     "\n",
     "config = SHConfig()\n",
@@ -169,7 +160,6 @@
    ]
   },
   {
-   "attachments": {},
    "cell_type": "markdown",
    "id": "64bc549e",
    "metadata": {},
@@ -180,7 +170,6 @@
    ]
   },
   {
-   "attachments": {},
    "cell_type": "markdown",
    "id": "a6d85f8f",
    "metadata": {},
@@ -205,30 +194,6 @@
    ]
   },
   {
-   "attachments": {},
-   "cell_type": "markdown",
-   "id": "c01f5be1",
-   "metadata": {},
-   "source": [
-    "Display bounding box on the map"
-   ]
-  },
-  {
-   "cell_type": "code",
-   "execution_count": null,
-   "id": "d16f5479",
-   "metadata": {},
-   "outputs": [],
-   "source": [
-    "x = (bounds[0],bounds[2])\n",
-    "y = (bounds[1],bounds[3])\n",
-    "\n",
-    "#view the location\n",
-    "display_map(x=x, y=y)"
-   ]
-  },
-  {
-   "attachments": {},
    "cell_type": "markdown",
    "id": "0755fe3b",
    "metadata": {},
@@ -275,109 +240,6 @@
    ]
   },
   {
-   "attachments": {},
-   "cell_type": "markdown",
-   "id": "31ac0a6d",
-   "metadata": {},
-   "source": [
-    "Extract coordinates from JSON"
-   ]
-  },
-  {
-   "cell_type": "code",
-   "execution_count": null,
-   "id": "7ba21d33",
-   "metadata": {},
-   "outputs": [],
-   "source": [
-    "geom = bounds_polygon[\"coordinates\"][0]"
-   ]
-  },
-  {
-   "attachments": {},
-   "cell_type": "markdown",
-   "id": "dd5614b0",
-   "metadata": {},
-   "source": [
-    "Calculate polygon centroid to center the map"
-   ]
-  },
-  {
-   "cell_type": "code",
-   "execution_count": null,
-   "id": "7efa38bc",
-   "metadata": {},
-   "outputs": [],
-   "source": [
-    "lat_all = []\n",
-    "for i in range(len(geom)):\n",
-    "    lat_all.append(geom[i][1])\n",
-    "    \n",
-    "lon_all = []\n",
-    "for i in range(len(geom)):\n",
-    "    lon_all.append(geom[i][0])\n",
-    "    \n",
-    "center = [np.mean(lat_all), np.mean(lon_all)]\n",
-    "center"
-   ]
-  },
-  {
-   "attachments": {},
-   "cell_type": "markdown",
-   "id": "10083d3d",
-   "metadata": {},
-   "source": [
-    "Calculate zoom level based on coordinates"
-   ]
-  },
-  {
-   "cell_type": "code",
-   "execution_count": null,
-   "id": "88eead90",
-   "metadata": {},
-   "outputs": [],
-   "source": [
-    "lat_zoom_level = _degree_to_zoom_level(min(lat_all), max(lat_all))\n",
-    "lon_zoom_level = _degree_to_zoom_level(min(lon_all), max(lon_all))\n",
-    "\n",
-    "zoom_level = min(lat_zoom_level, lon_zoom_level)"
-   ]
-  },
-  {
-   "attachments": {},
-   "cell_type": "markdown",
-   "id": "e897d806",
-   "metadata": {},
-   "source": [
-    "Display polygon on the map"
-   ]
-  },
-  {
-   "cell_type": "code",
-   "execution_count": null,
-   "id": "d86a9686",
-   "metadata": {},
-   "outputs": [],
-   "source": [
-    "#Multiple options for basemap\n",
-    "#Option 1. World imagery from ESRI\n",
-    "World_Imagery = (\"http://server.arcgisonline.com/ArcGIS/rest/services/World_Imagery/MapServer\" + '/MapServer/tile/{z}/{y}/{x}')\n",
-    "\n",
-    "#Option 2: World Topo Map from ESRI\n",
-    "#World_Topo_Map = (\n",
-    "#    'http://services.arcgisonline.com/arcgis/rest/services/World_Topo_Map'\n",
-    "#    + '/MapServer/tile/{z}/{y}/{x}'\n",
-    "#)\n",
-    "\n",
-    "#The attribute paramater needs to be provided for custom tiles\n",
-    "map = folium.Map(location=center, tiles=World_Imagery, attr='ESRI World Imagery', zoom_start=zoom_level)\n",
-    "folium.GeoJson(bounds_polygon, name=\"geojson\").add_to(map)\n",
-    "\n",
-    "map"
-   ]
-  },
-  {
-   "attachments": {},
    "cell_type": "markdown",
    "id": "7762ab27",
    "metadata": {},
@@ -799,7 +661,7 @@
    "name": "python",
    "nbconvert_exporter": "python",
    "pygments_lexer": "ipython3",
-   "version": "3.8.13 | packaged by conda-forge | (default, Mar 25 2022, 05:59:45) [MSC v.1929 64 bit (AMD64)]"
+   "version": "3.9.13"
   },
   "vscode": {
    "interpreter": {
